use super::*;
<<<<<<< HEAD
use proptest::prelude::*;
use tokio::{fs, runtime::Builder};
=======
use crate as patch_db;
use patch_db_macro::HasModel;
>>>>>>> 5b777196

async fn init_db(db_name: String) -> PatchDb {
    cleanup_db(&db_name).await;
    let db = PatchDb::open(db_name).await.unwrap();
    db.put(
        &JsonPointer::<&'static str>::default(),
        &Sample {
            a: "test1".to_string(),
            b: Child {
                a: "test2".to_string(),
                b: 1,
            },
        },
    )
    .await.unwrap();
    db
}

async fn cleanup_db(db_name: &String) {
    fs::remove_file(db_name).await.ok();
}

async fn put_string_into_root(db: PatchDb, s: String) -> Arc<Revision> {
    println!("trying string: {}", s);
    db.put(
        &JsonPointer::<&'static str>::default(),
        &s
    )
    .await.unwrap()
}


#[tokio::test]
async fn basic() {
    let db = init_db("basic".to_string()).await;
    let ptr: JsonPointer = "/b/b".parse().unwrap();
    let mut get_res: Value = db.get(&ptr).await.unwrap();
    assert_eq!(get_res, 1);
    db.put(&ptr, &"hello").await.unwrap();
    get_res = db.get(&ptr).await.unwrap();
    assert_eq!(get_res, "hello");
    cleanup_db(&"basic".to_string()).await;
}

#[tokio::test]
async fn transaction() {
    let db = init_db("transaction".to_string()).await;
    let mut tx = db.begin();
    let ptr: JsonPointer = "/b/b".parse().unwrap();
    tx.put(&ptr, &(2 as usize)).await.unwrap();
    tx.put(&ptr, &(1 as usize)).await.unwrap();
    let _res = tx.commit().await.unwrap();
    println!("res = {:?}", _res);
    cleanup_db(&"transaction".to_string()).await;
}

proptest! {
    #[test]
    fn doesnt_crash(s in "\\PC*") {
        // build runtime
        let runtime = Builder::new_multi_thread()
            .worker_threads(4)
            .thread_name("test-doesnt-crash")
            .thread_stack_size(3 * 1024 * 1024)
            .build()
            .unwrap();
        let db = runtime.block_on(init_db("doesnt_crash".to_string()));
        let put_future = put_string_into_root(db, s);
        runtime.block_on(put_future);
        runtime.block_on(cleanup_db(&"doesnt_crash".to_string()));
        
    }
}

#[derive(Debug, serde::Deserialize, serde::Serialize, HasModel)]
pub struct Sample {
    a: String,
    #[model(name = ChildModel)]
    b: Child,
}

#[derive(Debug, serde::Deserialize, serde::Serialize)]
pub struct Child {
    a: String,
    b: usize,
}<|MERGE_RESOLUTION|>--- conflicted
+++ resolved
@@ -1,11 +1,8 @@
 use super::*;
-<<<<<<< HEAD
+use crate as patch_db;
 use proptest::prelude::*;
 use tokio::{fs, runtime::Builder};
-=======
-use crate as patch_db;
 use patch_db_macro::HasModel;
->>>>>>> 5b777196
 
 async fn init_db(db_name: String) -> PatchDb {
     cleanup_db(&db_name).await;
@@ -40,26 +37,26 @@
 
 #[tokio::test]
 async fn basic() {
-    let db = init_db("basic".to_string()).await;
+    let db = init_db("basic.test.db".to_string()).await;
     let ptr: JsonPointer = "/b/b".parse().unwrap();
     let mut get_res: Value = db.get(&ptr).await.unwrap();
     assert_eq!(get_res, 1);
     db.put(&ptr, &"hello").await.unwrap();
     get_res = db.get(&ptr).await.unwrap();
     assert_eq!(get_res, "hello");
-    cleanup_db(&"basic".to_string()).await;
+    cleanup_db(&"basic.test.db".to_string()).await;
 }
 
 #[tokio::test]
 async fn transaction() {
-    let db = init_db("transaction".to_string()).await;
+    let db = init_db("transaction.test.db".to_string()).await;
     let mut tx = db.begin();
     let ptr: JsonPointer = "/b/b".parse().unwrap();
     tx.put(&ptr, &(2 as usize)).await.unwrap();
     tx.put(&ptr, &(1 as usize)).await.unwrap();
     let _res = tx.commit().await.unwrap();
     println!("res = {:?}", _res);
-    cleanup_db(&"transaction".to_string()).await;
+    cleanup_db(&"transaction.test.db".to_string()).await;
 }
 
 proptest! {
@@ -72,10 +69,10 @@
             .thread_stack_size(3 * 1024 * 1024)
             .build()
             .unwrap();
-        let db = runtime.block_on(init_db("doesnt_crash".to_string()));
+        let db = runtime.block_on(init_db("doesnt_crash.test.db".to_string()));
         let put_future = put_string_into_root(db, s);
         runtime.block_on(put_future);
-        runtime.block_on(cleanup_db(&"doesnt_crash".to_string()));
+        runtime.block_on(cleanup_db(&"doesnt_crash.test.db".to_string()));
         
     }
 }
