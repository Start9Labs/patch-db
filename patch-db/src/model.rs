--- conflicted
+++ resolved
@@ -64,13 +64,6 @@
     T: Serialize + for<'de> Deserialize<'de>,
 {
     pub async fn lock<Db: DbHandle>(&self, db: &mut Db, lock: LockType) {
-<<<<<<< HEAD
-        db.lock(&self.ptr, lock).await
-    }
-
-    pub async fn get<Db: DbHandle>(&self, db: &mut Db) -> Result<ModelData<T>, Error> {
-        self.lock(db, LockType::Read).await;
-=======
         db.lock(&self.ptr, lock, true).await
     }
 
@@ -78,7 +71,6 @@
         if lock {
             self.lock(db, LockType::Read).await;
         }
->>>>>>> 6c7e934b
         Ok(ModelData(db.get(&self.ptr).await?))
     }
 
@@ -212,13 +204,6 @@
 pub struct OptionModel<T: HasModel + Serialize + for<'de> Deserialize<'de>>(T::Model);
 impl<T: HasModel + Serialize + for<'de> Deserialize<'de>> OptionModel<T> {
     pub async fn lock<Db: DbHandle>(&self, db: &mut Db, lock: LockType) {
-<<<<<<< HEAD
-        db.lock(self.0.as_ref(), lock).await
-    }
-
-    pub async fn get<Db: DbHandle>(&self, db: &mut Db) -> Result<ModelData<Option<T>>, Error> {
-        self.lock(db, LockType::Read).await;
-=======
         db.lock(self.0.as_ref(), lock, true).await
     }
 
@@ -230,7 +215,6 @@
         if lock {
             self.lock(db, LockType::Read).await;
         }
->>>>>>> 6c7e934b
         Ok(ModelData(db.get(self.0.as_ref()).await?))
     }
 
@@ -248,15 +232,10 @@
         })
     }
 
-<<<<<<< HEAD
-    pub async fn exists<Db: DbHandle>(&self, db: &mut Db) -> Result<bool, Error> {
-        self.lock(db, LockType::Read).await;
-=======
     pub async fn exists<Db: DbHandle>(&self, db: &mut Db, lock: bool) -> Result<bool, Error> {
         if lock {
             db.lock(self.0.as_ref(), LockType::Read, false).await;
         }
->>>>>>> 6c7e934b
         Ok(db.exists(&self.as_ref(), None).await?)
     }
 
@@ -283,11 +262,7 @@
     }
 
     pub async fn check<Db: DbHandle>(self, db: &mut Db) -> Result<Option<T::Model>, Error> {
-<<<<<<< HEAD
-        Ok(if self.exists(db).await? {
-=======
         Ok(if self.exists(db, true).await? {
->>>>>>> 6c7e934b
             Some(self.0)
         } else {
             None
@@ -295,11 +270,7 @@
     }
 
     pub async fn expect<Db: DbHandle>(self, db: &mut Db) -> Result<T::Model, Error> {
-<<<<<<< HEAD
-        if self.exists(db).await? {
-=======
         if self.exists(db, true).await? {
->>>>>>> 6c7e934b
             Ok(self.0)
         } else {
             Err(Error::NodeDoesNotExist(self.0.into()))
@@ -307,11 +278,7 @@
     }
 
     pub async fn delete<Db: DbHandle>(&self, db: &mut Db) -> Result<(), Error> {
-<<<<<<< HEAD
-        db.lock(self.as_ref(), LockType::Write).await;
-=======
         db.lock(self.as_ref(), LockType::Write, true).await;
->>>>>>> 6c7e934b
         db.put(self.as_ref(), &Value::Null).await
     }
 }
@@ -320,11 +287,7 @@
     T: Serialize + for<'de> Deserialize<'de> + Send + Sync + HasModel,
 {
     pub async fn put<Db: DbHandle>(&self, db: &mut Db, value: &T) -> Result<(), Error> {
-<<<<<<< HEAD
-        db.lock(self.as_ref(), LockType::Write).await;
-=======
         db.lock(self.as_ref(), LockType::Write, true).await;
->>>>>>> 6c7e934b
         db.put(self.as_ref(), value).await
     }
 }
@@ -482,10 +445,6 @@
     T::Key: Hash + Eq + for<'de> Deserialize<'de>,
     T::Value: Serialize + for<'de> Deserialize<'de>,
 {
-<<<<<<< HEAD
-    pub async fn keys<Db: DbHandle>(&self, db: &mut Db) -> Result<IndexSet<T::Key>, Error> {
-        db.lock(self.as_ref(), LockType::Read).await;
-=======
     pub async fn keys<Db: DbHandle>(
         &self,
         db: &mut Db,
@@ -494,7 +453,6 @@
         if lock {
             db.lock(self.as_ref(), LockType::Read, false).await;
         }
->>>>>>> 6c7e934b
         let set = db.keys(self.as_ref(), None).await?;
         Ok(set
             .into_iter()
@@ -509,7 +467,6 @@
 {
     pub fn idx_model(self, idx: &<T as Map>::Key) -> OptionModel<<T as Map>::Value> {
         self.0.child(idx.as_ref()).into()
-<<<<<<< HEAD
     }
 }
 impl<T> From<Model<T>> for MapModel<T>
@@ -521,19 +478,6 @@
         MapModel(model)
     }
 }
-=======
-    }
-}
-impl<T> From<Model<T>> for MapModel<T>
-where
-    T: Serialize + for<'de> Deserialize<'de> + Map,
-    T::Value: Serialize + for<'de> Deserialize<'de>,
-{
-    fn from(model: Model<T>) -> Self {
-        MapModel(model)
-    }
-}
->>>>>>> 6c7e934b
 impl<T> From<JsonPointer> for MapModel<T>
 where
     T: Serialize + for<'de> Deserialize<'de> + Map,
