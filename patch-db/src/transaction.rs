--- conflicted
+++ resolved
@@ -48,7 +48,6 @@
 impl<Parent: DbHandle + Send + Sync> Transaction<Parent> {
     pub async fn save(mut self) -> Result<(), Error> {
         let store_lock = self.parent.store();
-<<<<<<< HEAD
         let store = store_lock.read().await;
         self.rebase()?;
         self.parent.apply(self.updates).await?;
@@ -62,21 +61,6 @@
         let store_lock = self.parent.store();
         let store = store_lock.read().await;
         self.rebase()?;
-=======
-        let store = store_lock.read().await;
-        self.rebase()?;
-        self.parent.apply(self.updates).await?;
-        drop(store);
-        Ok(())
-    }
-}
-#[async_trait]
-impl<Parent: DbHandle + Send + Sync> DbHandle for Transaction<Parent> {
-    async fn begin<'a>(&'a mut self) -> Result<Transaction<&'a mut Self>, Error> {
-        let store_lock = self.parent.store();
-        let store = store_lock.read().await;
-        self.rebase()?;
->>>>>>> 6c7e934b
         let sub = self.parent.subscribe();
         drop(store);
         Ok(Transaction {
